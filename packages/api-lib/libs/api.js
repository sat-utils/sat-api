--- conflicted
+++ resolved
@@ -348,11 +348,7 @@
     // Root catalog with collection links
     if (stac && !searchPath) {
       const { results } =
-<<<<<<< HEAD
-        await backend.search({}, 'collections', next, limit)
-=======
         await backend.search({}, 'collections', page, colLimit)
->>>>>>> 06220cce
       apiResponse = collectionsToCatalogLinks(results, endpoint)
     }
     // STAC Search
@@ -363,13 +359,8 @@
     }
     // All collections
     if (collections && !collectionId) {
-<<<<<<< HEAD
       const { results, 'search:metadata': meta } =
-        await backend.search({}, 'collections', next, limit)
-=======
-      const { results, meta } =
-        await backend.search({}, 'collections', page, colLimit)
->>>>>>> 06220cce
+        await backend.search({}, 'collections', next, colLimit)
       const linkedCollections = addCollectionLinks(results, endpoint)
       apiResponse = { 'search:metadata': meta, collections: linkedCollections }
     }

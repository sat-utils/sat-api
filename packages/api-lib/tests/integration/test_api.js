const test = require('ava')
process.env.ES_HOST = `http://${process.env.DOCKER_NAME}:4571`
process.env.AWS_ACCESS_KEY_ID = 'none'
process.env.AWS_SECRET_ACCESS_KEY = 'none'
const backend = require('../../libs/es')
const api = require('../../libs/api')
const intersectsFeature = require('../fixtures/stac/intersectsFeature.json')
const noIntersectsFeature = require('../fixtures/stac/noIntersectsFeature.json')

const { search } = api
const endpoint = 'endpoint'

test('collections', async (t) => {
  const response = await search('/collections', {}, backend, endpoint)
  t.is(response.collections.length, 2)
  t.is(response.meta.returned, 2)
})

test('collections/{collectionId}', async (t) => {
  let response = await search('/collections/landsat-8-l1', {}, backend, endpoint)
  t.is(response.id, 'landsat-8-l1')
  response = await search('/collections/collection2', {}, backend, endpoint)
  t.is(response.id, 'collection2')
})

test('collections/{collectionId}/items', async (t) => {
  const response = await search('/collections/landsat-8-l1/items',
    {}, backend, endpoint)
  t.is(response.type, 'FeatureCollection')
  t.is(response.features.length, 2)
  t.is(response.features[0].id, 'LC80100102015082LGN00')
  t.is(response.features[1].id, 'LC80100102015050LGN00')
})

test('collections/{collectionId}/items/{itemId}', async (t) => {
  const response =
    await search('/collections/landsat-8-l1/items/LC80100102015082LGN00',
      {}, backend, endpoint)
  t.is(response.type, 'Feature')
  t.is(response.id, 'LC80100102015082LGN00')
})

test('collections/{collectionId}/items with bbox', async (t) => {
  let response = await search('/collections/landsat-8-l1/items', {
    bbox: [-180, -90, 180, 90]
  }, backend, endpoint)
  t.is(response.type, 'FeatureCollection')
  t.is(response.features[0].id, 'LC80100102015082LGN00')
  t.is(response.features[1].id, 'LC80100102015050LGN00')

  response = await search('/collections/landsat-8-l1/items', {
    bbox: [-5, -5, 5, 5]
  }, backend, endpoint)
  t.is(response.features.length, 0)
})

test('collections/{collectionId}/items with time', async (t) => {
  let response = await search('/collections/landsat-8-l1/items', {
    time: '2015-02-19T15:06:12.565047+00:00'
  }, backend, endpoint)
  t.is(response.type, 'FeatureCollection')
  t.is(response.features[0].id, 'LC80100102015050LGN00')

  response = await search('/collections/landsat-8-l1/items', {
    time: '2015-02-17/2015-02-20'
  }, backend, endpoint)
  t.is(response.type, 'FeatureCollection')
  t.is(response.features[0].id, 'LC80100102015050LGN00')

  response = await search('/collections/landsat-8-l1/items', {
    time: '2015-02-19/2015-02-20'
  }, backend, endpoint)
  t.is(response.features[0].id, 'LC80100102015050LGN00',
    'Handles date range without times inclusion issue')
})

test('collections/{collectionId}/items with limit', async (t) => {
  const response = await search('/collections/landsat-8-l1/items', {
    limit: 1
  }, backend, endpoint)
  t.is(response.type, 'FeatureCollection')
  t.is(response.features.length, 1)
})

test('collections/{collectionId}/items with intersects', async (t) => {
  let response = await search('/collections/landsat-8-l1/items', {
    intersects: intersectsFeature
  }, backend, endpoint)
  t.is(response.type, 'FeatureCollection')
  t.is(response.features[0].id, 'LC80100102015082LGN00')
  t.is(response.features[1].id, 'LC80100102015050LGN00')

  response = await search('/collections/landsat-8-l1/items', {
    intersects: noIntersectsFeature
  }, backend, endpoint)
  t.is(response.features.length, 0)
})

test('collections/{collectionId}/items with eq query', async (t) => {
  const response = await search('/collections/landsat-8-l1/items', {
    query: {
      'eo:cloud_cover': {
        eq: 0.54
      }
    }
  }, backend, endpoint)
  t.is(response.features.length, 1)
  t.is(response.features[0].id, 'LC80100102015050LGN00')
})

test('collections/{collectionId}/items with gt lt query', async (t) => {
  const response = await search('/collections/landsat-8-l1/items', {
    query: {
      'eo:cloud_cover': {
        gt: 0.5,
        lt: 0.6
      }
    }
  }, backend, endpoint)
  t.is(response.features.length, 1)
  t.is(response.features[0].id, 'LC80100102015050LGN00')
})


test('stac', async (t) => {
  const response = await search('/stac', {}, backend, endpoint)
  t.is(response.links.length, 4)
})

test('stac/search bbox', async (t) => {
  let response = await search('/stac/search', {
    bbox: [-180, -90, 180, 90]
  }, backend, endpoint)
  t.is(response.type, 'FeatureCollection')
  t.is(response.features[0].id, 'LC80100102015082LGN00')
  t.is(response.features[1].id, 'collection2_item')
  response = await search('/stac/search', {
    bbox: [-5, -5, 5, 5]
  }, backend, endpoint)
  t.is(response.features.length, 0)
})

test('stac/search default sort', async (t) => {
  const response = await search('/stac/search', {}, backend, endpoint)
  t.is(response.features[0].id, 'LC80100102015082LGN00')
})

test('stac/search sort', async (t) => {
  let response = await search('/stac/search', {
    sort: [{
      field: 'eo:cloud_cover',
      direction: 'desc'
    }]
  }, backend, endpoint)
  t.is(response.features[0].id, 'LC80100102015082LGN00')

  response = await search('/stac/search', {
    sort: '[{ "field": "eo:cloud_cover", "direction": "desc" }]'
  }, backend, endpoint)
  t.is(response.features[0].id, 'LC80100102015082LGN00')
})

test('stac/search flattened collection properties', async (t) => {
  let response = await search('/stac/search', {
    query: {
      'eo:platform': {
        eq: 'platform2'
      },
    fields: {
        includes: ['links']
    }
    }
  }, backend, endpoint)
  t.is(response.features[0].id, 'collection2_item')

  response = await search('/stac/search', {
    query: {
      'eo:platform': {
        eq: 'landsat-8'
      }
    }
  }, backend, endpoint)
  const havePlatform =
    response.features.filter(
      (item) => (item.properties['eo:platform'] === 'landsat-8')
    )
  t.is(havePlatform.length, response.features.length)
})

test('stac/search fields filter', async (t) => {
  let response = await search('/stac/search', {
    fields: {
      exclude: ['collection']
    }
  }, backend, endpoint)
  t.falsy(response.features[0].collection)

  response = await search('/stac/search', {
    fields: {
      excludes: ['geometry']
    }
  }, backend, endpoint)
  t.falsy(response.features[0].geometry)

  response = await search('/stac/search', {
  }, backend, endpoint)
  t.truthy(response.features[0].geometry)

  response = await search('/stac/search', {
    fields: {
<<<<<<< HEAD
      includes: ['collection', 'properties.eo:epsg']
=======
      include: ['collection', 'eo:epsg']
>>>>>>> f008b6cc
    }
  }, backend, endpoint)
  t.truthy(response.features[0].collection)
  t.truthy(response.features[0].properties['eo:epsg'])
  t.falsy(response.features[0].properties['eo:cloud_cover'])

  response = await search('/stac/search', {
    fields: {
      exclude: ['id', 'links']
    }
  }, backend, endpoint)
  t.truthy(response.features.length, 'Does not exclude required fields')
})

test('stac/search in query', async (t) => {
  const response = await search('/stac/search', {
    query: {
      'landsat:path': {
        in: ['10']
      }
    }
  }, backend, endpoint)
  t.is(response.features.length, 3)
})<|MERGE_RESOLUTION|>--- conflicted
+++ resolved
@@ -165,10 +165,7 @@
     query: {
       'eo:platform': {
         eq: 'platform2'
-      },
-    fields: {
-        includes: ['links']
-    }
+      }
     }
   }, backend, endpoint)
   t.is(response.features[0].id, 'collection2_item')
@@ -197,7 +194,7 @@
 
   response = await search('/stac/search', {
     fields: {
-      excludes: ['geometry']
+      exclude: ['geometry']
     }
   }, backend, endpoint)
   t.falsy(response.features[0].geometry)
@@ -208,11 +205,7 @@
 
   response = await search('/stac/search', {
     fields: {
-<<<<<<< HEAD
-      includes: ['collection', 'properties.eo:epsg']
-=======
-      include: ['collection', 'eo:epsg']
->>>>>>> f008b6cc
+      include: ['collection', 'properties.eo:epsg']
     }
   }, backend, endpoint)
   t.truthy(response.features[0].collection)
